--- conflicted
+++ resolved
@@ -8,7 +8,7 @@
       "program": "${workspaceFolder}/main.py",
       "python": "${workspaceFolder}/venv/Scripts/python",
       "request": "launch",
-      "type": "debugpy",
+      "type": "debugpy"
     },
     {
       "console": "integratedTerminal",
@@ -24,12 +24,11 @@
       "console": "integratedTerminal",
       "cwd": "${workspaceFolder}",
       "envFile": "${workspaceFolder}/.env",
-<<<<<<< HEAD
       "name": "[Mac] Run Main Script",
       "program": "${workspaceFolder}/main.py",
       "python": "${workspaceFolder}/venv/bin/python",
       "request": "launch",
-      "type": "debugpy",
+      "type": "debugpy"
     },
     {
       "console": "integratedTerminal",
@@ -37,14 +36,10 @@
       "envFile": "${workspaceFolder}/.env",
       "module": "src.crawler.crawler",
       "name": "[Mac] Debug Crawler",
-=======
-      "module": "src.parser.parser",
-      "name": "Debug Parser",
->>>>>>> 28a45227
       "python": "${workspaceFolder}/venv/bin/python",
       "request": "launch",
       "type": "debugpy"
-    },
+    }
   ],
   "version": "0.2.0"
 }